--- conflicted
+++ resolved
@@ -125,13 +125,9 @@
             {
                 doc.Save(writer);
             }
-<<<<<<< HEAD
-            Console.WriteLine($"Generated file in {output}");
-=======
 
             Console.WriteLine($"Generated file in {output}");
 
->>>>>>> 81c90024
             return 0;
         }
     }
