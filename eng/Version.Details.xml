<?xml version="1.0" encoding="utf-8"?>
<!--

  This file is used by automation to update Versions.props and may be used for other purposes, such as
  static analysis to determine the repo dependency graph.  It should only be modified manually when adding
  or removing dependencies. Updating versions should be done using the `darc` command line tool.

  See https://github.com/dotnet/arcade/blob/master/Documentation/Darc.md for instructions on using darc.

-->
<Dependencies>
  <ProductDependencies>
    <Dependency Name="Microsoft.Bcl.Json.Sources" Version="4.6.0-preview5.19208.5" CoherentParentDependency="Microsoft.NETCore.App">
      <Uri>https://github.com/dotnet/corefx</Uri>
      <Sha>6ca16758a5d454c1f1b04975bf55f259dd71fc49</Sha>
    </Dependency>
    <Dependency Name="Microsoft.Win32.Registry" Version="4.6.0-preview5.19208.5" CoherentParentDependency="Microsoft.NETCore.App">
      <Uri>https://github.com/dotnet/corefx</Uri>
      <Sha>6ca16758a5d454c1f1b04975bf55f259dd71fc49</Sha>
    </Dependency>
    <Dependency Name="System.ComponentModel.Annotations" Version="4.6.0-preview5.19208.5" CoherentParentDependency="Microsoft.NETCore.App">
      <Uri>https://github.com/dotnet/corefx</Uri>
      <Sha>6ca16758a5d454c1f1b04975bf55f259dd71fc49</Sha>
    </Dependency>
    <Dependency Name="System.Data.SqlClient" Version="4.7.0-preview5.19208.5" CoherentParentDependency="Microsoft.NETCore.App">
      <Uri>https://github.com/dotnet/corefx</Uri>
      <Sha>6ca16758a5d454c1f1b04975bf55f259dd71fc49</Sha>
    </Dependency>
    <Dependency Name="System.Diagnostics.DiagnosticSource" Version="4.6.0-preview5.19208.5" CoherentParentDependency="Microsoft.NETCore.App">
      <Uri>https://github.com/dotnet/corefx</Uri>
      <Sha>6ca16758a5d454c1f1b04975bf55f259dd71fc49</Sha>
    </Dependency>
    <Dependency Name="System.Diagnostics.EventLog" Version="4.6.0-preview5.19208.5" CoherentParentDependency="Microsoft.NETCore.App">
      <Uri>https://github.com/dotnet/corefx</Uri>
      <Sha>6ca16758a5d454c1f1b04975bf55f259dd71fc49</Sha>
    </Dependency>
    <Dependency Name="System.IO.Pipelines" Version="4.6.0-preview5.19208.5" CoherentParentDependency="Microsoft.NETCore.App">
      <Uri>https://github.com/dotnet/corefx</Uri>
      <Sha>6ca16758a5d454c1f1b04975bf55f259dd71fc49</Sha>
    </Dependency>
    <Dependency Name="System.Reflection.Metadata" Version="1.7.0-preview5.19208.5" CoherentParentDependency="Microsoft.NETCore.App">
      <Uri>https://github.com/dotnet/corefx</Uri>
      <Sha>6ca16758a5d454c1f1b04975bf55f259dd71fc49</Sha>
    </Dependency>
    <Dependency Name="System.Runtime.CompilerServices.Unsafe" Version="4.6.0-preview5.19208.5" CoherentParentDependency="Microsoft.NETCore.App">
      <Uri>https://github.com/dotnet/corefx</Uri>
      <Sha>6ca16758a5d454c1f1b04975bf55f259dd71fc49</Sha>
    </Dependency>
    <Dependency Name="System.Security.Cryptography.Cng" Version="4.6.0-preview5.19208.5" CoherentParentDependency="Microsoft.NETCore.App">
      <Uri>https://github.com/dotnet/corefx</Uri>
      <Sha>6ca16758a5d454c1f1b04975bf55f259dd71fc49</Sha>
    </Dependency>
    <Dependency Name="System.Security.Cryptography.Xml" Version="4.6.0-preview5.19208.5" CoherentParentDependency="Microsoft.NETCore.App">
      <Uri>https://github.com/dotnet/corefx</Uri>
      <Sha>6ca16758a5d454c1f1b04975bf55f259dd71fc49</Sha>
    </Dependency>
    <Dependency Name="System.ServiceProcess.ServiceController" Version="4.6.0-preview5.19208.5" CoherentParentDependency="Microsoft.NETCore.App">
      <Uri>https://github.com/dotnet/corefx</Uri>
      <Sha>6ca16758a5d454c1f1b04975bf55f259dd71fc49</Sha>
    </Dependency>
    <Dependency Name="System.Text.Encodings.Web" Version="4.6.0-preview5.19208.5" CoherentParentDependency="Microsoft.NETCore.App">
      <Uri>https://github.com/dotnet/corefx</Uri>
      <Sha>6ca16758a5d454c1f1b04975bf55f259dd71fc49</Sha>
    </Dependency>
<<<<<<< HEAD
    <Dependency Name="Microsoft.NETCore.App" Version="3.0.0-preview4-27609-12">
      <Uri>https://github.com/dotnet/core-setup</Uri>
      <Sha>89ba5a781188bb95f7de3c2714fdddd19f341f32</Sha>
=======
    <Dependency Name="Microsoft.NETCore.App" Version="3.0.0-preview5-27608-16">
      <Uri>https://github.com/dotnet/core-setup</Uri>
      <Sha>59c193bd93deafba5926cb827872b80338aca7c0</Sha>
>>>>>>> c8297187
    </Dependency>
  </ProductDependencies>
  <ToolsetDependencies>
    <Dependency Name="Microsoft.DotNet.Arcade.Sdk" Version="1.0.0-beta.19209.1">
      <Uri>https://github.com/dotnet/arcade</Uri>
      <Sha>9d7e665ecf2606094677524ecd5af0fc39c7bb49</Sha>
    </Dependency>
    <Dependency Name="Microsoft.DotNet.GenAPI" Version="1.0.0-beta.19209.1">
      <Uri>https://github.com/dotnet/arcade</Uri>
      <Sha>9d7e665ecf2606094677524ecd5af0fc39c7bb49</Sha>
    </Dependency>
    <Dependency Name="Microsoft.DotNet.Helix.Sdk" Version="2.0.0-beta.19209.1">
      <Uri>https://github.com/dotnet/arcade</Uri>
      <Sha>9d7e665ecf2606094677524ecd5af0fc39c7bb49</Sha>
    </Dependency>
    <Dependency Name="Microsoft.NETCore.Platforms" Version="3.0.0-preview5.19208.5" CoherentParentDependency="Microsoft.NETCore.App">
      <Uri>https://github.com/dotnet/corefx</Uri>
      <Sha>6ca16758a5d454c1f1b04975bf55f259dd71fc49</Sha>
    </Dependency>
  </ToolsetDependencies>
</Dependencies><|MERGE_RESOLUTION|>--- conflicted
+++ resolved
@@ -62,15 +62,9 @@
       <Uri>https://github.com/dotnet/corefx</Uri>
       <Sha>6ca16758a5d454c1f1b04975bf55f259dd71fc49</Sha>
     </Dependency>
-<<<<<<< HEAD
-    <Dependency Name="Microsoft.NETCore.App" Version="3.0.0-preview4-27609-12">
-      <Uri>https://github.com/dotnet/core-setup</Uri>
-      <Sha>89ba5a781188bb95f7de3c2714fdddd19f341f32</Sha>
-=======
     <Dependency Name="Microsoft.NETCore.App" Version="3.0.0-preview5-27608-16">
       <Uri>https://github.com/dotnet/core-setup</Uri>
       <Sha>59c193bd93deafba5926cb827872b80338aca7c0</Sha>
->>>>>>> c8297187
     </Dependency>
   </ProductDependencies>
   <ToolsetDependencies>
