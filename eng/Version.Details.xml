--- conflicted
+++ resolved
@@ -10,59 +10,6 @@
 -->
 <Dependencies>
   <ProductDependencies>
-<<<<<<< HEAD
-    <Dependency Name="Microsoft.Win32.Registry" Version="4.6.0-preview3.19126.9">
-      <Uri>https://github.com/dotnet/corefx</Uri>
-      <Sha>c9f100cf56b377f9f9ebf11c2396c59a5d7d56a8</Sha>
-    </Dependency>
-    <Dependency Name="System.ComponentModel.Annotations" Version="4.6.0-preview3.19126.9">
-      <Uri>https://github.com/dotnet/corefx</Uri>
-      <Sha>c9f100cf56b377f9f9ebf11c2396c59a5d7d56a8</Sha>
-    </Dependency>
-    <Dependency Name="System.Data.SqlClient" Version="4.7.0-preview3.19126.9">
-      <Uri>https://github.com/dotnet/corefx</Uri>
-      <Sha>c9f100cf56b377f9f9ebf11c2396c59a5d7d56a8</Sha>
-    </Dependency>
-    <Dependency Name="System.Diagnostics.DiagnosticSource" Version="4.6.0-preview3.19126.9">
-      <Uri>https://github.com/dotnet/corefx</Uri>
-      <Sha>c9f100cf56b377f9f9ebf11c2396c59a5d7d56a8</Sha>
-    </Dependency>
-    <Dependency Name="System.Diagnostics.EventLog" Version="4.6.0-preview3.19126.9">
-      <Uri>https://github.com/dotnet/corefx</Uri>
-      <Sha>c9f100cf56b377f9f9ebf11c2396c59a5d7d56a8</Sha>
-    </Dependency>
-    <Dependency Name="System.IO.Pipelines" Version="4.6.0-preview3.19126.9">
-      <Uri>https://github.com/dotnet/corefx</Uri>
-      <Sha>c9f100cf56b377f9f9ebf11c2396c59a5d7d56a8</Sha>
-    </Dependency>
-    <Dependency Name="System.Reflection.Metadata" Version="1.7.0-preview3.19126.9">
-      <Uri>https://github.com/dotnet/corefx</Uri>
-      <Sha>c9f100cf56b377f9f9ebf11c2396c59a5d7d56a8</Sha>
-    </Dependency>
-    <Dependency Name="System.Runtime.CompilerServices.Unsafe" Version="4.6.0-preview3.19126.9">
-      <Uri>https://github.com/dotnet/corefx</Uri>
-      <Sha>c9f100cf56b377f9f9ebf11c2396c59a5d7d56a8</Sha>
-    </Dependency>
-    <Dependency Name="System.Security.Cryptography.Cng" Version="4.6.0-preview3.19126.9">
-      <Uri>https://github.com/dotnet/corefx</Uri>
-      <Sha>c9f100cf56b377f9f9ebf11c2396c59a5d7d56a8</Sha>
-    </Dependency>
-    <Dependency Name="System.Security.Cryptography.Xml" Version="4.6.0-preview3.19126.9">
-      <Uri>https://github.com/dotnet/corefx</Uri>
-      <Sha>c9f100cf56b377f9f9ebf11c2396c59a5d7d56a8</Sha>
-    </Dependency>
-    <Dependency Name="System.ServiceProcess.ServiceController" Version="4.6.0-preview3.19126.9">
-      <Uri>https://github.com/dotnet/corefx</Uri>
-      <Sha>c9f100cf56b377f9f9ebf11c2396c59a5d7d56a8</Sha>
-    </Dependency>
-    <Dependency Name="System.Text.Encodings.Web" Version="4.6.0-preview3.19126.9">
-      <Uri>https://github.com/dotnet/corefx</Uri>
-      <Sha>c9f100cf56b377f9f9ebf11c2396c59a5d7d56a8</Sha>
-    </Dependency>
-    <Dependency Name="Microsoft.NETCore.App" Version="3.0.0-preview3-27426-9">
-      <Uri>https://github.com/dotnet/core-setup</Uri>
-      <Sha>a26e00e1e720f28451a73f0a38c1eae1899e0b68</Sha>
-=======
     <Dependency Name="Microsoft.Win32.Registry" Version="4.6.0-preview4.19126.1">
       <CoherentParentDependency>Microsoft.NETCore.App</CoherentParentDependency>
       <Uri>https://github.com/dotnet/corefx</Uri>
@@ -126,7 +73,6 @@
     <Dependency Name="Microsoft.NETCore.App" Version="3.0.0-preview4-27425-7">
       <Uri>https://github.com/dotnet/core-setup</Uri>
       <Sha>7f73c4daf8a597e4d4fae92b90072bb6d1ad85e7</Sha>
->>>>>>> cbbe46b1
     </Dependency>
   </ProductDependencies>
   <ToolsetDependencies>
@@ -142,15 +88,9 @@
       <Uri>https://github.com/dotnet/arcade</Uri>
       <Sha>a0ed7c38c714b1f60f50a4a408171e2c3bcf8f7f</Sha>
     </Dependency>
-<<<<<<< HEAD
-    <Dependency Name="Microsoft.NETCore.Platforms" Version="3.0.0-preview3.19126.9">
-      <Uri>https://github.com/dotnet/corefx</Uri>
-      <Sha>c9f100cf56b377f9f9ebf11c2396c59a5d7d56a8</Sha>
-=======
     <Dependency Name="Microsoft.NETCore.Platforms" Version="3.0.0-preview4.19126.1">
       <Uri>https://github.com/dotnet/corefx</Uri>
       <Sha>0fa22d4b6753c47b6139980255e932341353179e</Sha>
->>>>>>> cbbe46b1
     </Dependency>
   </ToolsetDependencies>
 </Dependencies>